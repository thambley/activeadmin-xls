module ActiveAdmin
  module Xls
    # Extends ActiveAdmin with xls downloads
    class Engine < ::Rails::Engine
      engine_name 'active_admin_xls'

      initializer 'active_admin.xls', group: :all do
        if Mime::Type.lookup_by_extension(:xls).nil?
          Mime::Type.register 'application/vnd.ms-excel', :xls
        end

        ActiveAdmin::Views::PaginatedCollection.add_format :xls

        ActiveAdmin::ResourceDSL.send :include, ActiveAdmin::Xls::DSL
        ActiveAdmin::Resource.send :include, ActiveAdmin::Xls::ResourceExtension
<<<<<<< HEAD
        ActiveAdmin::ResourceController.send :prepend, ActiveAdmin::Xls::ResourceControllerExtension
=======
        ActiveAdmin::ResourceController.send(
          :prepend,
          ActiveAdmin::Xls::ResourceControllerExtension
        )
>>>>>>> 5ce7d102
      end
    end
  end
end<|MERGE_RESOLUTION|>--- conflicted
+++ resolved
@@ -13,14 +13,10 @@
 
         ActiveAdmin::ResourceDSL.send :include, ActiveAdmin::Xls::DSL
         ActiveAdmin::Resource.send :include, ActiveAdmin::Xls::ResourceExtension
-<<<<<<< HEAD
-        ActiveAdmin::ResourceController.send :prepend, ActiveAdmin::Xls::ResourceControllerExtension
-=======
         ActiveAdmin::ResourceController.send(
           :prepend,
           ActiveAdmin::Xls::ResourceControllerExtension
         )
->>>>>>> 5ce7d102
       end
     end
   end
