--- conflicted
+++ resolved
@@ -3,15 +3,6 @@
     # Extends the resource controller to respond to xls requests
     module ResourceControllerExtension
       def self.prepended(base)
-<<<<<<< HEAD
-        base.send :respond_to, :xls
-      end
-
-      def index(&block)
-        super do |format|
-          block.call format if block_given?
-
-=======
         base.send :respond_to, :xls, only: :index
       end
 
@@ -20,7 +11,6 @@
       # collection
       def index
         super do |format|
->>>>>>> 5ce7d102
           format.xls do
             xls = active_admin_config.xls_builder.serialize(xls_collection,
                                                             view_context)
@@ -33,15 +23,6 @@
         end
       end
 
-<<<<<<< HEAD
-      # patching per_page to use the CSV record max for pagination when the format is xls
-      def per_page
-        if request.format ==  Mime::Type.lookup_by_extension(:xls)
-          return respond_to?(:max_per_page, true) ? max_per_page : active_admin_config.max_per_page
-        end
-
-        super
-=======
       # Patches rescue_active_admin_access_denied to respond to xls
       # mime type. Provides administrators information on how to
       # configure activeadmin to respond propertly to xls requests
@@ -58,7 +39,6 @@
         else
           super(exception)
         end
->>>>>>> 5ce7d102
       end
 
       # Returns a filename for the xls file using the collection_name
